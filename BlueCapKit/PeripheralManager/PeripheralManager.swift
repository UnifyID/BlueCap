//
//  PeripheralManager.swift
//  BlueCap
//
//  Created by Troy Stribling on 8/9/14.
//  Copyright (c) 2014 Troy Stribling. The MIT License (MIT).
//

import Foundation
import CoreBluetooth

// MARK: - PeripheralManager -

public class PeripheralManager: NSObject, CBPeripheralManagerDelegate {

    fileprivate let WAIT_FOR_ADVERTISING_TO_STOP_POLLING_INTERVAL = 0.25

    // MARK: Properties

    fileprivate var _name: String?
    internal fileprivate(set) var cbPeripheralManager: CBPeripheralManagerInjectable!
    
    fileprivate var afterAdvertisingStartedPromise: Promise<Void>?
    fileprivate var afterBeaconAdvertisingStartedPromise: Promise<Void>?
    fileprivate var afterAdvertisingStoppedPromise: Promise<Void>?

    fileprivate var options: [String : Any]?

    fileprivate var afterStateChangedPromise: StreamPromise<ManagerState>?
    fileprivate var afterStateRestoredPromise: Promise<PeripheralAdvertisements>?

    var configuredServices  = [CBUUID : [MutableService]]()
    let peripheralQueue: Queue

    fileprivate var stopAdvertisingTimeoutSequence = 0

    fileprivate var _characteristics: [MutableCharacteristic] {
        return Array(self.configuredServices.values).flatMap { $0 }.map { $0.characteristics }.flatMap { $0 }
    }

    fileprivate func _characteristics(withUUID uuid: CBUUID) -> [MutableCharacteristic]? {
        return self._characteristics.filter { $0.uuid == uuid }
    }

    public var isAdvertising: Bool {
        return cbPeripheralManager?.isAdvertising ?? false
    }

    public var poweredOn: Bool {
        return cbPeripheralManager.managerState == .poweredOn
    }

    public var state: ManagerState {
        return cbPeripheralManager?.managerState ?? .unknown
    }
    
    public var services: [MutableService] {
        return peripheralQueue.sync { Array(self.configuredServices.values).flatMap { $0 } }
    }

    public var characteristics: [MutableCharacteristic] {
        return peripheralQueue.sync { self._characteristics }
    }

    public func service(withUUID uuid: CBUUID) -> [MutableService]? {
        return peripheralQueue.sync { self.configuredServices[uuid] }
    }

    public func characteristics(withUUID uuid: CBUUID) -> [MutableCharacteristic]? {
        return peripheralQueue.sync {  self._characteristics(withUUID: uuid) }
    }

    // MARK: Initialize

    public convenience override init() {
        self.init(queue: DispatchQueue(label: "com.gnos.us.peripheral-manger.main", qos: .background), options: nil)
    }

    public convenience init(options: [String : Any]? = nil) {
        self.init(queue: DispatchQueue(label: "com.gnos.us.peripheral-manger.main", qos: .background), options: options)
    }

    public init(queue: DispatchQueue, options: [String : Any]? = nil) {
        self.peripheralQueue = Queue(queue)
        self.options = options
        super.init()
        self.cbPeripheralManager = CBPeripheralManager(delegate:self, queue: self.peripheralQueue.queue, options: options)
    }

    init(peripheralManager: CBPeripheralManagerInjectable) {
        self.peripheralQueue = Queue("com.gnos.us.peripheral.main")
        super.init()
        self.cbPeripheralManager = peripheralManager
    }

    deinit {
        cbPeripheralManager?.delegate = nil
    }

    public func reset()  {
        return peripheralQueue.async { [weak self] in
            self.forEach { strongSelf in
                if strongSelf.cbPeripheralManager is CBPeripheralManager {
                    strongSelf.cbPeripheralManager.delegate = nil
                    strongSelf.cbPeripheralManager = CBPeripheralManager(delegate: strongSelf, queue: strongSelf.peripheralQueue.queue, options: strongSelf.options)
                    strongSelf.cbPeripheralManager?.delegate = self
                }
            }
        }
    }

    public func invalidate()  {
        peripheralQueue.async { [weak self] in
            self.forEach { strongSelf in
                strongSelf.afterAdvertisingStartedPromise = nil
                strongSelf.afterBeaconAdvertisingStartedPromise = nil
                strongSelf.afterStateChangedPromise = nil
                strongSelf.afterStateRestoredPromise = nil
            }
        }
        reset()
    }

    // MARK: Power ON/OFF

    public func whenStateChanges() -> FutureStream<ManagerState> {
        return self.peripheralQueue.sync {
            self.afterStateChangedPromise = StreamPromise<ManagerState>()
            self.afterStateChangedPromise?.success(self.cbPeripheralManager.managerState)
            return self.afterStateChangedPromise!.stream
        }
    }

    // MARK: Advertising

    public func startAdvertising(_ name: String, uuids: [CBUUID]? = nil) -> Future<Void> {
        return self.peripheralQueue.sync {
            if let afterAdvertisingStartedPromise = self.afterAdvertisingStartedPromise, !afterAdvertisingStartedPromise.completed {
                Logger.debug("Alerady adversting beacon")
                return afterAdvertisingStartedPromise.future
            }
            if !self.isAdvertising {
                Logger.debug("Adversting with UUIDs: \(uuids.map { $0 })")
                self._name = name
                self.afterAdvertisingStartedPromise = Promise<Void>()
                var advertisementData: [String : AnyObject] = [CBAdvertisementDataLocalNameKey: name as AnyObject]
                if let uuids = uuids {
                    advertisementData[CBAdvertisementDataServiceUUIDsKey] = uuids as AnyObject
                }
                self.cbPeripheralManager.startAdvertising(advertisementData)
                return self.afterAdvertisingStartedPromise!.future
            } else {
                return Future(error: PeripheralManagerError.isAdvertising)
            }
        }
    }
    
    public func startAdvertising(_ region: BeaconRegion) -> Future<Void> {
        return self.peripheralQueue.sync {
            if let afterBeaconAdvertisingStartedPromise = self.afterBeaconAdvertisingStartedPromise, !afterBeaconAdvertisingStartedPromise.completed {
                Logger.debug("Alerady adversting beacon")
                return afterBeaconAdvertisingStartedPromise.future
            }
            Logger.debug("Adversting beacon with UUID: \(region.proximityUUID)")
            self._name = region.identifier
            self.afterBeaconAdvertisingStartedPromise = Promise<Void>()
            if !self.isAdvertising {
                self.cbPeripheralManager.startAdvertising(region.peripheralDataWithMeasuredPower(nil))
                return self.afterBeaconAdvertisingStartedPromise!.future
            } else {
                return Future(error: PeripheralManagerError.isAdvertising)
            }
        }
    }
    
<<<<<<< HEAD
    public func startAdvertising(region: BeaconRegion, name: String, uuids: [CBUUID]? = nil) -> Future<Void> {
        return self.peripheralQueue.sync {
            self._name = name
            self.afterAdvertisingStartedPromise = Promise<Void>()
            if !self.isAdvertising {
                let beaconAdvertisementData = region.peripheralDataWithMeasuredPower(nil)
                var advertisementData : [String:AnyObject] = [CBAdvertisementDataLocalNameKey:name as AnyObject]
                if let uuids = uuids {
                    advertisementData[CBAdvertisementDataServiceUUIDsKey] = uuids as AnyObject?
                }
                for (key, value) in beaconAdvertisementData {
                    advertisementData[key] = value
                }
                self.cbPeripheralManager.startAdvertising(advertisementData)
            } else {
                self.afterAdvertisingStartedPromise?.failure(PeripheralManagerError.isAdvertising)
            }
            return self.afterAdvertisingStartedPromise!.future
        }
    }
    
    public func stopAdvertising() {
        self.peripheralQueue.sync {
            self._name = nil
            if self.isAdvertising {
                 self.cbPeripheralManager.stopAdvertising()
=======
    public func stopAdvertising(timeout: TimeInterval = 10.0) -> Future<Void> {
        return self.peripheralQueue.sync {
            guard self.isAdvertising else {
                return Future<Void>(value: ())
            }
            if let afterAdvertisingStoppedPromise = self.afterAdvertisingStoppedPromise, !afterAdvertisingStoppedPromise.completed {
                return afterAdvertisingStoppedPromise.future
>>>>>>> 74132332
            }
            self.afterAdvertisingStoppedPromise = Promise<Void>()
            self._name = nil
            self.cbPeripheralManager.stopAdvertising()
            self.timeoutStopAdvertising(timeout, sequence: self.stopAdvertisingTimeoutSequence)
            return self.afterAdvertisingStoppedPromise!.future
        }
    }

    // MARK: Manage Services

    public func add(_ service: MutableService) -> Future<Void> {
        return self.peripheralQueue.sync {
            Logger.debug("service name=\(service.name), uuid=\(service.uuid)")
            service.peripheralManager = self
            service.afterServiceAddPromise = Promise<Void>()
            if let services = self.configuredServices[service.uuid] {
                self.configuredServices[service.uuid] = services + [service]
            } else {
                self.configuredServices[service.uuid] = [service]
            }
            self.cbPeripheralManager.add(service.cbMutableService)
            return service.afterServiceAddPromise!.future
        }
    }
    
    public func remove(_ service: MutableService) {
        peripheralQueue.sync {
            guard let services = self.configuredServices[service.uuid] else {
                return
            }
            Logger.debug("removing service \(service.uuid.uuidString)")
            let remainingServices = services.filter { $0.cbMutableService !== service.cbMutableService }
            if remainingServices.count == 0 {
                self.configuredServices.removeValue(forKey: service.uuid)
            } else {
                self.configuredServices[service.uuid] = remainingServices
            }
            self.cbPeripheralManager.remove(service.cbMutableService)
        }
    }
    
    public func removeAllServices() {
        Logger.debug()
        peripheralQueue.sync {
            self.configuredServices.removeAll()
            self.cbPeripheralManager.removeAllServices()
        }
    }

    // MARK: Characteristic IO

    public func updateValue(_ value: Data, forCharacteristic characteristic: MutableCharacteristic) -> Bool  {
        return self.cbPeripheralManager.updateValue(value, forCharacteristic:characteristic.cbMutableChracteristic, onSubscribedCentrals:nil)
    }
    
    public func respondToRequest(_ request: CBATTRequestInjectable, withResult result: CBATTError.Code) {
        if let request = request as? CBATTRequest {
            self.cbPeripheralManager.respondToRequest(request, withResult: result)
        }
    }

    // MARK: State Restoration

    public func whenStateRestored() -> Future<PeripheralAdvertisements> {
        return peripheralQueue.sync {
            if let afterStateRestoredPromise = self.afterStateRestoredPromise, !afterStateRestoredPromise.completed {
                return afterStateRestoredPromise.future
            }
            self.afterStateRestoredPromise = Promise<PeripheralAdvertisements>()
            return self.afterStateRestoredPromise!.future
        }
    }

    // MARK: CBPeripheralManagerDelegate

    public func peripheralManagerDidUpdateState(_ peripheralManager: CBPeripheralManager) {
        self.didUpdateState(peripheralManager)
    }
    
    public func peripheralManager(_: CBPeripheralManager, willRestoreState dict: [String: Any]) {
        var injectableServices: [CBMutableServiceInjectable]?
        if let cbServices = dict[CBPeripheralManagerRestoredStateServicesKey] as? [CBMutableService] {
            injectableServices = cbServices.map { $0 as CBMutableServiceInjectable }
        }
        let advertisements =  dict[CBPeripheralManagerRestoredStateAdvertisementDataKey] as? [String: AnyObject]
        willRestoreState(injectableServices, advertisements: advertisements)
    }
    
    public func peripheralManagerDidStartAdvertising(_ peripheral: CBPeripheralManager, error: Error?) {
        didStartAdvertising(error)
    }
    
    public func peripheralManager(_ peripheral: CBPeripheralManager, didAdd service: CBService, error: Error?) {
        didAddService(service, error:error)
    }
    
    public func peripheralManager(_: CBPeripheralManager, central: CBCentral, didSubscribeTo characteristic: CBCharacteristic) {
        didSubscribeToCharacteristic(characteristic, central: central)
    }
    
    public func peripheralManager(_: CBPeripheralManager, central: CBCentral, didUnsubscribeFrom characteristic: CBCharacteristic) {
        didUnsubscribeFromCharacteristic(characteristic, central: central)
    }
    
    public func peripheralManager(_ peripheral: CBPeripheralManager, didReceiveRead request: CBATTRequest) {
        didReceiveReadRequest(request, central: request.central)
    }
    
    public func peripheralManagerIsReady(toUpdateSubscribers peripheral: CBPeripheralManager) {
        isReadyToUpdateSubscribers()
    }

    public func peripheralManager(_ peripheral: CBPeripheralManager, didReceiveWrite requests: [CBATTRequest]) {
        Logger.debug()
        requests.forEach{ didReceiveWriteRequest($0, central: $0.central) }
    }

    // MARK: CBPeripheralManagerDelegate Shims

    func didSubscribeToCharacteristic(_ characteristic: CBCharacteristicInjectable, central: CBCentralInjectable) {
        Logger.debug()
        characteristicWithCBCharacteristic(characteristic)?.didSubscribeToCharacteristic(central)
    }
    
    func didUnsubscribeFromCharacteristic(_ characteristic: CBCharacteristicInjectable, central: CBCentralInjectable) {
        Logger.debug()
        characteristicWithCBCharacteristic(characteristic)?.didUnsubscribeFromCharacteristic(central)
    }
    
    func isReadyToUpdateSubscribers() {
        Logger.debug()
        for characteristic in _characteristics {
            if !characteristic._isUpdating {
                characteristic.peripheralManagerIsReadyToUpdateSubscribers()
            }
        }
    }
    
    func didReceiveWriteRequest(_ request: CBATTRequestInjectable, central: CBCentralInjectable) {
        if let characteristic = characteristicWithCBCharacteristic(request.getCharacteristic()) {
            Logger.debug("characteristic write request received for \(characteristic.uuid.uuidString)")
            if characteristic.didRespondToWriteRequest(request, central: central) {
                characteristic._value = request.value
            } else {
                respondToRequest(request, withResult:CBATTError.Code.requestNotSupported)
            }
        } else {
            respondToRequest(request, withResult:CBATTError.Code.unlikelyError)
        }
    }
    
    func didReceiveReadRequest(_ request: CBATTRequestInjectable, central: CBCentralInjectable) {
        var request = request
        Logger.debug("chracteracteristic \(request.getCharacteristic().uuid)")
        if let characteristic = characteristicWithCBCharacteristic(request.getCharacteristic()) {
            Logger.debug("responding with data: \(characteristic._value.map { $0.hexStringValue() })")
            request.value = characteristic._value
            respondToRequest(request, withResult:CBATTError.Code.success)
        } else {
            Logger.debug("characteristic not found")
            respondToRequest(request, withResult:CBATTError.Code.unlikelyError)
        }
    }
    
    func didUpdateState(_ peripheralManager: CBPeripheralManagerInjectable) {
        afterStateChangedPromise?.success(peripheralManager.managerState)
    }
    
    func didStartAdvertising(_ error: Error?) {
        if let error = error {
            Logger.debug("failed '\(error.localizedDescription)'")
            if let afterAdvertisingStartedPromise = self.afterAdvertisingStartedPromise, !afterAdvertisingStartedPromise.completed {
                afterAdvertisingStartedPromise.failure(error)
            }
            if let afterBeaconAdvertisingStartedPromise = self.afterBeaconAdvertisingStartedPromise, !afterBeaconAdvertisingStartedPromise.completed {
                afterBeaconAdvertisingStartedPromise.failure(error)
            }
        } else {
            Logger.debug("success")
            if let afterAdvertisingStartedPromise = self.afterAdvertisingStartedPromise, !afterAdvertisingStartedPromise.completed {
                afterAdvertisingStartedPromise.success()
            }
            if let afterBeaconAdvertisingStartedPromise = self.afterBeaconAdvertisingStartedPromise, !afterBeaconAdvertisingStartedPromise.completed {
                afterBeaconAdvertisingStartedPromise.success()
            }
        }
    }
    
    func didAddService(_ service: CBServiceInjectable, error: Error?) {
        guard let bcService = serviceWithCBService(service), let afterServiceAddPromise = bcService.afterServiceAddPromise else {
            Logger.debug("afterServiceAddPromise not found with UIID: \(service.uuid)")
            return
        }
        if let error = error {
            Logger.debug("failed '\(error.localizedDescription)'")
            self.configuredServices.removeValue(forKey: service.uuid)
            afterServiceAddPromise.failure(error)
        } else {
            Logger.debug("success")
            afterServiceAddPromise.success()
        }
    }

    func willRestoreState(_ cbServices: [CBMutableServiceInjectable]?, advertisements: [String: Any]?) {
        if let cbServices = cbServices, let advertisements = advertisements {
            cbServices.forEach { cbService in
                let service = MutableService(cbMutableService: cbService)
                if let services = self.configuredServices[service.uuid] {
                    self.configuredServices[service.uuid] = services + [service]
                } else {
                    self.configuredServices[service.uuid] = [service]
                }
                var characteristics = [MutableCharacteristic]()
                if let cbCharacteristics = cbService.getCharacteristics() as? [CBMutableCharacteristic] {
                    characteristics = cbCharacteristics.map { bcChracteristic in
                        let characteristic = MutableCharacteristic(cbMutableCharacteristic: bcChracteristic)
                        return characteristic
                    }
                }
                service.characteristics = characteristics
            }
            if let completed = self.afterStateRestoredPromise?.completed, !completed {
                self.afterStateRestoredPromise?.success(PeripheralAdvertisements(advertisements: advertisements))
            }
        } else {
            if let completed = self.afterStateRestoredPromise?.completed, !completed {
                self.afterStateRestoredPromise?.failure(PeripheralManagerError.restoreFailed)
            }
        }
    }

    // MARK: Utils

    fileprivate func serviceWithCBService(_ cbService: CBServiceInjectable) -> MutableService? {
        return Array(self.configuredServices.values).flatMap { $0 }.filter { $0.cbMutableService === cbService }.first
    }

    fileprivate func characteristicWithCBCharacteristic(_ cbCharacteristic: CBCharacteristicInjectable) -> MutableCharacteristic? {
        let configuredCBServices = Array(self.configuredServices.values).flatMap { $0 }.map { $0.cbMutableService }
        for configuredCBService in configuredCBServices {
            guard let configuredCBCharacteristics = configuredCBService.getCharacteristics() else {
                continue
            }
            for configuredCBCharacteristic in configuredCBCharacteristics {
                if configuredCBCharacteristic === cbCharacteristic {
                    guard let bcService = self.serviceWithCBService(configuredCBService) else {
                        return nil
                    }
                    return bcService.characteristics.filter { $0.cbMutableChracteristic === cbCharacteristic }.first
                }
            }
        }
        return nil
    }


    fileprivate func timeoutStopAdvertising(_ timeout: TimeInterval, sequence: Int, count: Int = 0) {
        guard timeout < TimeInterval.infinity else {
            return
        }
        Logger.debug("stop advertising timeout in \(timeout)s")
        peripheralQueue.delay(WAIT_FOR_ADVERTISING_TO_STOP_POLLING_INTERVAL) { [weak self] in
            self.forEach { strongSelf in
                if strongSelf.isAdvertising {
                    let maxCount = Int(timeout / strongSelf.WAIT_FOR_ADVERTISING_TO_STOP_POLLING_INTERVAL)
                    if sequence == strongSelf.stopAdvertisingTimeoutSequence  &&  count > maxCount {
                        strongSelf.afterAdvertisingStoppedPromise?.failure(PeripheralManagerError.stopAdvertisingTimeout)
                    } else {
                        strongSelf.timeoutStopAdvertising(timeout, sequence: sequence, count: count + 1)
                    }
                } else {
                    strongSelf.afterAdvertisingStoppedPromise?.success()
                }
            }
        }
    }

}<|MERGE_RESOLUTION|>--- conflicted
+++ resolved
@@ -173,7 +173,6 @@
         }
     }
     
-<<<<<<< HEAD
     public func startAdvertising(region: BeaconRegion, name: String, uuids: [CBUUID]? = nil) -> Future<Void> {
         return self.peripheralQueue.sync {
             self._name = name
@@ -195,12 +194,6 @@
         }
     }
     
-    public func stopAdvertising() {
-        self.peripheralQueue.sync {
-            self._name = nil
-            if self.isAdvertising {
-                 self.cbPeripheralManager.stopAdvertising()
-=======
     public func stopAdvertising(timeout: TimeInterval = 10.0) -> Future<Void> {
         return self.peripheralQueue.sync {
             guard self.isAdvertising else {
@@ -208,7 +201,6 @@
             }
             if let afterAdvertisingStoppedPromise = self.afterAdvertisingStoppedPromise, !afterAdvertisingStoppedPromise.completed {
                 return afterAdvertisingStoppedPromise.future
->>>>>>> 74132332
             }
             self.afterAdvertisingStoppedPromise = Promise<Void>()
             self._name = nil
