--- conflicted
+++ resolved
@@ -115,11 +115,7 @@
 
             
         // on power, start scanning. when peripheral is discovered connect and stop scanning
-<<<<<<< HEAD
-        let peripheralConnectFuture = self.manager.whenPowerOn().flatmap { _ -> FutureStream<Peripheral> in
-=======
         let peripheralConnectFuture = self.manager.whenPowerOn().flatmap {
->>>>>>> c4a0aa13
             self.manager.startScanningForServiceUUIDs([serviceUUID], capacity: 10)
         }.flatmap { [unowned self] peripheral -> FutureStream<(peripheral: Peripheral, connectionEvent: ConnectionEvent)> in
             self.manager.stopScanning()
