//
//  ConfigStore.swift
//  BlueCap
//
//  Created by Troy Stribling on 8/29/14.
//  Copyright (c) 2014 Troy Stribling. The MIT License (MIT).
//

import Foundation
import BlueCapKit
import CoreBluetooth
import CoreLocation

// MARK: Defaults
struct Defaults {
    static let serviceScanMode: ServiceScanMode = .Promiscuous
    static let scanTimeout: UInt = 10
    static let connectionTimeout: UInt = 10
    static let peripheralConnectionTimeout: UInt = 10
    static let characteristicReadWriteTimeout: UInt = 10
    static let maximumReconnections: UInt = 5
<<<<<<< HEAD
    static let maximumPeripheralsConnected: Int = 20
    static let maximumPeripheralsDiscovered: Int = 100
=======
    static let maximumPeripheralsConnected: UInt = 20
    static let maximumPeripheralsDiscovered: UInt = 100
>>>>>>> 83cff1f2
    static let peripheralSortOrder: PeripheralSortOrder = .DiscoveryDate
}

// MARK: Service Scan Mode
enum ServiceScanMode: Int {
    case Promiscuous = 0
    case Service = 1

    init?(_ stringValue: String) {
        switch stringValue {
        case "Promiscuous":
            self = .Promiscuous
        case "Service":
            self = .Service
        default:
            return nil
        }
    }

    init?(_ rawValue: Int) {
        switch rawValue {
        case 0:
            self = .Promiscuous
        case 1:
            self = .Service
        default:
            return nil
        }
    }

    var stringValue: String {
        switch self {
        case .Promiscuous:
            return "Promiscuous"
        case .Service:
            return "Service"
        }
    }
}

// MARK: Peripheral Sort Order
enum PeripheralSortOrder: Int {
    case DiscoveryDate = 0
    case RSSI = 1

    init?(_ stringValue: String) {
        switch stringValue {
        case "Discovery Date":
            self = .DiscoveryDate
        case "RSSI":
            self = .RSSI
        default:
            return nil
        }
    }

    init?(_ rawValue: Int) {
        switch rawValue {
        case 0:
            self = .DiscoveryDate
        case 1:
            self = .RSSI
        default:
            return nil
        }
    }

    var stringValue: String {
        switch self {
        case .DiscoveryDate:
            return "Discovery Date"
        case .RSSI:
            return "RSSI"
        }
    }
}

// MARK: - ConfigStore -
class ConfigStore {
  
    // MARK: Scan Mode
    class func getScanMode() -> ServiceScanMode {
        let rawValue = NSUserDefaults.standardUserDefaults().integerForKey("scanMode")
        if let serviceScanMode = ServiceScanMode(rawValue) {
            return serviceScanMode
        } else {
            return Defaults.serviceScanMode
        }
    }
    
    class func setScanMode(scanMode: ServiceScanMode) {
        NSUserDefaults.standardUserDefaults().setInteger(scanMode.rawValue, forKey:"scanMode")
    }
    
    // MARK: Scan Timeout
    class func getScanTimeoutEnabled() -> Bool {
        return NSUserDefaults.standardUserDefaults().boolForKey("scanTimeoutEnabled")
    }
    
    class func setScanTimeoutEnabled(timeoutEnabled: Bool) {
        NSUserDefaults.standardUserDefaults().setBool(timeoutEnabled, forKey:"scanTimeoutEnabled")
    }
    
    class func getScanTimeout() -> UInt {
        let timeout = NSUserDefaults.standardUserDefaults().integerForKey("scanTimeout")
        if timeout == 0 {
            return Defaults.scanTimeout
        } else {
            return UInt(timeout)
        }
    }
    
    class func setScanTimeout(timeout: UInt) {
        NSUserDefaults.standardUserDefaults().setInteger(Int(timeout), forKey:"scanTimeout")
    }
    
    // MARK: Peripheral Connection Timeout
    class func getPeripheralConnectionTimeout() -> UInt {
        let peripheralConnectionTimeout = NSUserDefaults.standardUserDefaults().integerForKey("peripheralConnectionTimeout")
        if peripheralConnectionTimeout == 0 {
            return Defaults.peripheralConnectionTimeout
        } else {
            return UInt(peripheralConnectionTimeout)
        }
    }
    
    class func setPeripheralConnectionTimeout(peripheralConnectionTimeout: UInt) {
        NSUserDefaults.standardUserDefaults().setInteger(Int(peripheralConnectionTimeout), forKey:"peripheralConnectionTimeout")
    }

    // MARK: Characteristic Read Write Timeout
    class func getCharacteristicReadWriteTimeout() -> UInt {
        let characteristicReadWriteTimeout = NSUserDefaults.standardUserDefaults().integerForKey("characteristicReadWriteTimeout")
        if characteristicReadWriteTimeout == 0 {
            return Defaults.characteristicReadWriteTimeout
        } else {
            return UInt(characteristicReadWriteTimeout)
        }
    }
    
    class func setCharacteristicReadWriteTimeout(characteristicReadWriteTimeout: UInt) {
        NSUserDefaults.standardUserDefaults().setInteger(Int(characteristicReadWriteTimeout), forKey:"characteristicReadWriteTimeout")
    }

    // MARK: Maximum Reconnections
    class func getMaximumReconnections() -> UInt {
        let maximumReconnections = NSUserDefaults.standardUserDefaults().integerForKey("maximumReconnections")
        if maximumReconnections == 0 {
            return Defaults.maximumReconnections
        } else {
            return UInt(maximumReconnections)
        }
    }
    
    class func setMaximumReconnections(maximumReconnections: UInt) {
        NSUserDefaults.standardUserDefaults().setInteger(Int(maximumReconnections), forKey:"maximumReconnections")
<<<<<<< HEAD
    }

    // MARK: Maximum Peripherals Connected
    class func getMaximumPeripheralsConnected() -> Int {
        let maximumPeripheralsConnected = NSUserDefaults.standardUserDefaults().integerForKey("maximumPeripheralsConnected")
        if maximumPeripheralsConnected == 0 {
            return Defaults.maximumPeripheralsConnected
        } else {
            return maximumPeripheralsConnected
        }
    }

    class func setMaximumPeripheralsConnected(maximumConnections: UInt) {
        NSUserDefaults.standardUserDefaults().setInteger(Int(maximumConnections), forKey:"maximumPeripheralsConnected")
    }

    // MARK: Maximum Discovered Peripherals
    class func getMaximumPeripheralsDiscovered() -> Int {
        let maximumPeripheralsDiscovered = NSUserDefaults.standardUserDefaults().integerForKey("maximumPeripheralsDiscovered")
        if maximumPeripheralsDiscovered == 0 {
            return Defaults.maximumPeripheralsDiscovered
        } else {
            return maximumPeripheralsDiscovered
        }
    }

    class func setMaximumPeripheralsDiscovered(maximumPeripherals: UInt) {
        NSUserDefaults.standardUserDefaults().setInteger(Int(maximumPeripherals), forKey:"maximumPeripheralsDiscovered")
    }

    // MARK: Peripheral Sort Order
    class func getPeripheralSortOrder() -> PeripheralSortOrder {
        let rawValue = NSUserDefaults.standardUserDefaults().integerForKey("peripheralSortOrder")
        if let peripheralSortOrder = PeripheralSortOrder(rawValue) {
            return peripheralSortOrder
        } else {
            return Defaults.peripheralSortOrder
        }
    }

    class func setPeripheralSortOrder(sortOrder: PeripheralSortOrder) {
        NSUserDefaults.standardUserDefaults().setInteger(sortOrder.rawValue, forKey:"peripheralSortOrder")
    }
    
    // MARK: Scanned Services
    class func getScannedServices() -> [String:CBUUID] {
=======
    }

    // MARK: Maximum Peripherals Connected
    class func getMaximumPeripheralsConnected() -> UInt {
        let maximumPeripheralsConnected = NSUserDefaults.standardUserDefaults().integerForKey("maximumPeripheralsConnected")
        if maximumPeripheralsConnected == 0 {
            return Defaults.maximumPeripheralsConnected
        } else {
            return UInt(maximumPeripheralsConnected)
        }
    }

    class func setMaximumPeripheralsConnected(maximumConnections: UInt) {
        NSUserDefaults.standardUserDefaults().setInteger(Int(maximumConnections), forKey:"maximumPeripheralsConnected")
    }

    // MARK: Maximum Discovered Peripherals
    class func getMaximumPeripheralsDiscovered() -> UInt {
        let maximumPeripheralsDiscovered = NSUserDefaults.standardUserDefaults().integerForKey("maximumPeripheralsDiscovered")
        if maximumPeripheralsDiscovered == 0 {
            return Defaults.maximumPeripheralsDiscovered
        } else {
            return UInt(maximumPeripheralsDiscovered)
        }
    }

    class func setMaximumPeripheralsDiscovered(maximumPeripherals: UInt) {
        NSUserDefaults.standardUserDefaults().setInteger(Int(maximumPeripherals), forKey:"maximumPeripheralsDiscovered")
    }

    // MARK: Peripheral Sort Order
    class func getPeripheralSortOrder() -> PeripheralSortOrder {
        let rawValue = NSUserDefaults.standardUserDefaults().integerForKey("peripheralSortOrder")
        if let peripheralSortOrder = PeripheralSortOrder(rawValue) {
            return peripheralSortOrder
        } else {
            return Defaults.peripheralSortOrder
        }
    }

    class func setPeripheralSortOrder(sortOrder: PeripheralSortOrder) {
        NSUserDefaults.standardUserDefaults().setInteger(sortOrder.rawValue, forKey:"peripheralSortOrder")
    }


    // MARK: Scanned Services
    class func getScannedServices() -> [String: CBUUID] {
>>>>>>> 83cff1f2
        if let storedServices = NSUserDefaults.standardUserDefaults().dictionaryForKey("services") {
            var services = [String: CBUUID]()
            for (name, uuid) in storedServices {
                if let uuid = uuid as? String {
                    services[name] = CBUUID(string: uuid)
                }
            }
            return services
        } else {
            return [:]
        }
    }
    
    class func getScannedServiceNames() -> [String] {
        return Array(self.getScannedServices().keys)
    }
    
    class func getScannedServiceUUIDs() -> [CBUUID] {
        return Array(self.getScannedServices().values)
    }
    
    class func getScannedServiceUUID(name: String) -> CBUUID? {
        let services = self.getScannedServices()
        if let uuid = services[name] {
            return uuid
        } else {
            return nil
        }
    }
    
    class func setScannedServices(services:[String: CBUUID]) {
        var storedServices = [String:String]()
        for (name, uuid) in services {
            storedServices[name] = uuid.UUIDString
        }
        NSUserDefaults.standardUserDefaults().setObject(storedServices, forKey:"services")
    }
    
    class func addScannedService(name :String, uuid: CBUUID) {
        var services = self.getScannedServices()
        services[name] = uuid
        self.setScannedServices(services)
    }
    
    class func removeScannedService(name: String) {
        var beacons = self.getScannedServices()
        beacons.removeValueForKey(name)
        self.setScannedServices(beacons)
    }
    
}<|MERGE_RESOLUTION|>--- conflicted
+++ resolved
@@ -19,13 +19,8 @@
     static let peripheralConnectionTimeout: UInt = 10
     static let characteristicReadWriteTimeout: UInt = 10
     static let maximumReconnections: UInt = 5
-<<<<<<< HEAD
     static let maximumPeripheralsConnected: Int = 20
-    static let maximumPeripheralsDiscovered: Int = 100
-=======
-    static let maximumPeripheralsConnected: UInt = 20
-    static let maximumPeripheralsDiscovered: UInt = 100
->>>>>>> 83cff1f2
+    static let maximumPeripheralsDiscovered: Int = 20
     static let peripheralSortOrder: PeripheralSortOrder = .DiscoveryDate
 }
 
@@ -182,7 +177,6 @@
     
     class func setMaximumReconnections(maximumReconnections: UInt) {
         NSUserDefaults.standardUserDefaults().setInteger(Int(maximumReconnections), forKey:"maximumReconnections")
-<<<<<<< HEAD
     }
 
     // MARK: Maximum Peripherals Connected
@@ -195,8 +189,8 @@
         }
     }
 
-    class func setMaximumPeripheralsConnected(maximumConnections: UInt) {
-        NSUserDefaults.standardUserDefaults().setInteger(Int(maximumConnections), forKey:"maximumPeripheralsConnected")
+    class func setMaximumPeripheralsConnected(maximumConnections: Int) {
+        NSUserDefaults.standardUserDefaults().setInteger(maximumConnections, forKey:"maximumPeripheralsConnected")
     }
 
     // MARK: Maximum Discovered Peripherals
@@ -209,8 +203,8 @@
         }
     }
 
-    class func setMaximumPeripheralsDiscovered(maximumPeripherals: UInt) {
-        NSUserDefaults.standardUserDefaults().setInteger(Int(maximumPeripherals), forKey:"maximumPeripheralsDiscovered")
+    class func setMaximumPeripheralsDiscovered(maximumPeripherals: Int) {
+        NSUserDefaults.standardUserDefaults().setInteger(maximumPeripherals, forKey:"maximumPeripheralsDiscovered")
     }
 
     // MARK: Peripheral Sort Order
@@ -228,56 +222,7 @@
     }
     
     // MARK: Scanned Services
-    class func getScannedServices() -> [String:CBUUID] {
-=======
-    }
-
-    // MARK: Maximum Peripherals Connected
-    class func getMaximumPeripheralsConnected() -> UInt {
-        let maximumPeripheralsConnected = NSUserDefaults.standardUserDefaults().integerForKey("maximumPeripheralsConnected")
-        if maximumPeripheralsConnected == 0 {
-            return Defaults.maximumPeripheralsConnected
-        } else {
-            return UInt(maximumPeripheralsConnected)
-        }
-    }
-
-    class func setMaximumPeripheralsConnected(maximumConnections: UInt) {
-        NSUserDefaults.standardUserDefaults().setInteger(Int(maximumConnections), forKey:"maximumPeripheralsConnected")
-    }
-
-    // MARK: Maximum Discovered Peripherals
-    class func getMaximumPeripheralsDiscovered() -> UInt {
-        let maximumPeripheralsDiscovered = NSUserDefaults.standardUserDefaults().integerForKey("maximumPeripheralsDiscovered")
-        if maximumPeripheralsDiscovered == 0 {
-            return Defaults.maximumPeripheralsDiscovered
-        } else {
-            return UInt(maximumPeripheralsDiscovered)
-        }
-    }
-
-    class func setMaximumPeripheralsDiscovered(maximumPeripherals: UInt) {
-        NSUserDefaults.standardUserDefaults().setInteger(Int(maximumPeripherals), forKey:"maximumPeripheralsDiscovered")
-    }
-
-    // MARK: Peripheral Sort Order
-    class func getPeripheralSortOrder() -> PeripheralSortOrder {
-        let rawValue = NSUserDefaults.standardUserDefaults().integerForKey("peripheralSortOrder")
-        if let peripheralSortOrder = PeripheralSortOrder(rawValue) {
-            return peripheralSortOrder
-        } else {
-            return Defaults.peripheralSortOrder
-        }
-    }
-
-    class func setPeripheralSortOrder(sortOrder: PeripheralSortOrder) {
-        NSUserDefaults.standardUserDefaults().setInteger(sortOrder.rawValue, forKey:"peripheralSortOrder")
-    }
-
-
-    // MARK: Scanned Services
     class func getScannedServices() -> [String: CBUUID] {
->>>>>>> 83cff1f2
         if let storedServices = NSUserDefaults.standardUserDefaults().dictionaryForKey("services") {
             var services = [String: CBUUID]()
             for (name, uuid) in storedServices {
