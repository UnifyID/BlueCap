// !$*UTF8*$!
{
	archiveVersion = 1;
	classes = {
	};
	objectVersion = 46;
	objects = {

/* Begin PBXBuildFile section */
		053139B01AC1ADC4002B4B36 /* BCMutableCharacteristicTests.swift in Sources */ = {isa = PBXBuildFile; fileRef = 053139AF1AC1ADC4002B4B36 /* BCMutableCharacteristicTests.swift */; };
		053139B41AC2CE23002B4B36 /* BCPeripheralManagerTests.swift in Sources */ = {isa = PBXBuildFile; fileRef = 053139B31AC2CE23002B4B36 /* BCPeripheralManagerTests.swift */; };
		05415EEC1C57D6FD0005B68E /* BCSerialIO.swift in Sources */ = {isa = PBXBuildFile; fileRef = 05415EEB1C57D6FD0005B68E /* BCSerialIO.swift */; };
		05415EFC1C5929670005B68E /* CLProximityExtension.swift in Sources */ = {isa = PBXBuildFile; fileRef = 05415EF21C5929670005B68E /* CLProximityExtension.swift */; };
		05415EFD1C5929670005B68E /* FLBeacon.swift in Sources */ = {isa = PBXBuildFile; fileRef = 05415EF31C5929670005B68E /* FLBeacon.swift */; };
		05415EFE1C5929670005B68E /* FLBeaconManager.swift in Sources */ = {isa = PBXBuildFile; fileRef = 05415EF41C5929670005B68E /* FLBeaconManager.swift */; };
		05415EFF1C5929670005B68E /* FLBeaconRegion.swift in Sources */ = {isa = PBXBuildFile; fileRef = 05415EF51C5929670005B68E /* FLBeaconRegion.swift */; };
		05415F001C5929670005B68E /* FLCircularRegion.swift in Sources */ = {isa = PBXBuildFile; fileRef = 05415EF61C5929670005B68E /* FLCircularRegion.swift */; };
		05415F011C5929670005B68E /* FLLocationManager.swift in Sources */ = {isa = PBXBuildFile; fileRef = 05415EF71C5929670005B68E /* FLLocationManager.swift */; };
		05415F021C5929670005B68E /* FLLogger.swift in Sources */ = {isa = PBXBuildFile; fileRef = 05415EF81C5929670005B68E /* FLLogger.swift */; };
		05415F031C5929670005B68E /* FLRegion.swift in Sources */ = {isa = PBXBuildFile; fileRef = 05415EF91C5929670005B68E /* FLRegion.swift */; };
		05415F041C5929670005B68E /* FLRegionManager.swift in Sources */ = {isa = PBXBuildFile; fileRef = 05415EFA1C5929670005B68E /* FLRegionManager.swift */; };
		05415F051C5929670005B68E /* FLSerialIODictionary.swift in Sources */ = {isa = PBXBuildFile; fileRef = 05415EFB1C5929670005B68E /* FLSerialIODictionary.swift */; };
		0551208819F5506000ED3B74 /* BlueCapKit.h in Headers */ = {isa = PBXBuildFile; fileRef = 0551208719F5506000ED3B74 /* BlueCapKit.h */; settings = {ATTRIBUTES = (Public, ); }; };
		055120CC19F5513700ED3B74 /* BCErrors.swift in Sources */ = {isa = PBXBuildFile; fileRef = 0551209D19F5513700ED3B74 /* BCErrors.swift */; };
		055120CD19F5513700ED3B74 /* BCCentralManager.swift in Sources */ = {isa = PBXBuildFile; fileRef = 0551209E19F5513700ED3B74 /* BCCentralManager.swift */; };
		055120CE19F5513700ED3B74 /* BCCharacteristic.swift in Sources */ = {isa = PBXBuildFile; fileRef = 0551209F19F5513700ED3B74 /* BCCharacteristic.swift */; };
		055120D019F5513700ED3B74 /* BCPeripheral.swift in Sources */ = {isa = PBXBuildFile; fileRef = 055120A119F5513700ED3B74 /* BCPeripheral.swift */; };
		055120D219F5513700ED3B74 /* BCService.swift in Sources */ = {isa = PBXBuildFile; fileRef = 055120A319F5513700ED3B74 /* BCService.swift */; };
		055120D319F5513700ED3B74 /* BCTimedScannerator.swift in Sources */ = {isa = PBXBuildFile; fileRef = 055120A419F5513700ED3B74 /* BCTimedScannerator.swift */; };
		055120DC19F5513700ED3B74 /* BCMutableCharacteristic.swift in Sources */ = {isa = PBXBuildFile; fileRef = 055120AF19F5513700ED3B74 /* BCMutableCharacteristic.swift */; };
		055120DD19F5513700ED3B74 /* BCMutableService.swift in Sources */ = {isa = PBXBuildFile; fileRef = 055120B019F5513700ED3B74 /* BCMutableService.swift */; };
		055120DE19F5513700ED3B74 /* BCPeripheralManager.swift in Sources */ = {isa = PBXBuildFile; fileRef = 055120B119F5513700ED3B74 /* BCPeripheralManager.swift */; };
		055120DF19F5513700ED3B74 /* Int16Extensions.swift in Sources */ = {isa = PBXBuildFile; fileRef = 055120B319F5513700ED3B74 /* Int16Extensions.swift */; };
		055120E019F5513700ED3B74 /* Int8Extensions.swift in Sources */ = {isa = PBXBuildFile; fileRef = 055120B419F5513700ED3B74 /* Int8Extensions.swift */; };
		055120E119F5513700ED3B74 /* NSDataExtensions.swift in Sources */ = {isa = PBXBuildFile; fileRef = 055120B519F5513700ED3B74 /* NSDataExtensions.swift */; };
		055120E219F5513700ED3B74 /* BCSerDe.swift in Sources */ = {isa = PBXBuildFile; fileRef = 055120B619F5513700ED3B74 /* BCSerDe.swift */; };
		055120E319F5513700ED3B74 /* UInt16Extensions.swift in Sources */ = {isa = PBXBuildFile; fileRef = 055120B719F5513700ED3B74 /* UInt16Extensions.swift */; };
		055120E419F5513700ED3B74 /* Uint8Extensions.swift in Sources */ = {isa = PBXBuildFile; fileRef = 055120B819F5513700ED3B74 /* Uint8Extensions.swift */; };
		055120E519F5513700ED3B74 /* BCCharacteristicProfile.swift in Sources */ = {isa = PBXBuildFile; fileRef = 055120BA19F5513700ED3B74 /* BCCharacteristicProfile.swift */; };
		055120E919F5513700ED3B74 /* BCProfileManager.swift in Sources */ = {isa = PBXBuildFile; fileRef = 055120BE19F5513700ED3B74 /* BCProfileManager.swift */; };
		055120EA19F5513700ED3B74 /* BCServiceProfile.swift in Sources */ = {isa = PBXBuildFile; fileRef = 055120BF19F5513700ED3B74 /* BCServiceProfile.swift */; };
		055120ED19F5513700ED3B74 /* BLESIGGATTProfiles.swift in Sources */ = {isa = PBXBuildFile; fileRef = 055120C319F5513700ED3B74 /* BLESIGGATTProfiles.swift */; };
		055120EE19F5513700ED3B74 /* GnosusProfiles.swift in Sources */ = {isa = PBXBuildFile; fileRef = 055120C419F5513700ED3B74 /* GnosusProfiles.swift */; };
		055120EF19F5513700ED3B74 /* NordicProfiles.swift in Sources */ = {isa = PBXBuildFile; fileRef = 055120C519F5513700ED3B74 /* NordicProfiles.swift */; };
		055120F019F5513700ED3B74 /* ServiceProfileUtils.swift in Sources */ = {isa = PBXBuildFile; fileRef = 055120C619F5513700ED3B74 /* ServiceProfileUtils.swift */; };
		055120F119F5513700ED3B74 /* TISensorTagServiceProfiles.swift in Sources */ = {isa = PBXBuildFile; fileRef = 055120C719F5513700ED3B74 /* TISensorTagServiceProfiles.swift */; };
		055120F219F5513700ED3B74 /* BCLogger.swift in Sources */ = {isa = PBXBuildFile; fileRef = 055120C919F5513700ED3B74 /* BCLogger.swift */; };
		055120F619F551BB00ED3B74 /* CoreLocation.framework in Frameworks */ = {isa = PBXBuildFile; fileRef = 055120F519F551BB00ED3B74 /* CoreLocation.framework */; };
		055120F819F551CB00ED3B74 /* CoreBluetooth.framework in Frameworks */ = {isa = PBXBuildFile; fileRef = 055120F719F551CB00ED3B74 /* CoreBluetooth.framework */; };
		0562D3181A5D7FE1001013C9 /* BCCentralManagerTests.swift in Sources */ = {isa = PBXBuildFile; fileRef = 0562D3171A5D7FE1001013C9 /* BCCentralManagerTests.swift */; };
		0562D31A1A5D8308001013C9 /* BCPeripheralTests.swift in Sources */ = {isa = PBXBuildFile; fileRef = 0562D3191A5D8308001013C9 /* BCPeripheralTests.swift */; };
		0562D31E1A5D8378001013C9 /* BCTimedScanneratorTests.swift in Sources */ = {isa = PBXBuildFile; fileRef = 0562D31D1A5D8378001013C9 /* BCTimedScanneratorTests.swift */; };
		0562D3201A5D83E9001013C9 /* BCServiceTests.swift in Sources */ = {isa = PBXBuildFile; fileRef = 0562D31F1A5D83E9001013C9 /* BCServiceTests.swift */; };
		0562D3231A5D8503001013C9 /* BCCharacteristicTests.swift in Sources */ = {isa = PBXBuildFile; fileRef = 0562D3221A5D8503001013C9 /* BCCharacteristicTests.swift */; };
		0565EC6F1A87D0C600CA8B6E /* DeserilaizableTests.swift in Sources */ = {isa = PBXBuildFile; fileRef = 0565EC6E1A87D0C600CA8B6E /* DeserilaizableTests.swift */; };
		0565EC711A87D14600CA8B6E /* BCSerializableTests.swift in Sources */ = {isa = PBXBuildFile; fileRef = 0565EC701A87D14600CA8B6E /* BCSerializableTests.swift */; };
		0565EC781A891AA400CA8B6E /* BCRawDeserializableTests.swift in Sources */ = {isa = PBXBuildFile; fileRef = 0565EC771A891AA400CA8B6E /* BCRawDeserializableTests.swift */; };
		0565EC7A1A89B88200CA8B6E /* BCRawArrayDeserializableTests.swift in Sources */ = {isa = PBXBuildFile; fileRef = 0565EC791A89B88200CA8B6E /* BCRawArrayDeserializableTests.swift */; };
		0565EC7C1A89CDA500CA8B6E /* BCRawPairDeserializableTests.swift in Sources */ = {isa = PBXBuildFile; fileRef = 0565EC7B1A89CDA500CA8B6E /* BCRawPairDeserializableTests.swift */; };
		0565EC7E1A8B1D4800CA8B6E /* BCRawArrayPairDeserializableTests.swift in Sources */ = {isa = PBXBuildFile; fileRef = 0565EC7D1A8B1D4800CA8B6E /* BCRawArrayPairDeserializableTests.swift */; };
		0586F1291C387A06002DB160 /* BCMutableServiceTests.swift in Sources */ = {isa = PBXBuildFile; fileRef = 0586F1281C387A06002DB160 /* BCMutableServiceTests.swift */; };
		058BA8BD1B139135005CF0FE /* SimpleFutures.swift in Sources */ = {isa = PBXBuildFile; fileRef = 058BA8BC1B139135005CF0FE /* SimpleFutures.swift */; };
		05A648EE1A90203500633EED /* CoreBluetooth.framework in Frameworks */ = {isa = PBXBuildFile; fileRef = 055120F719F551CB00ED3B74 /* CoreBluetooth.framework */; };
		05A648EF1A90204000633EED /* CoreLocation.framework in Frameworks */ = {isa = PBXBuildFile; fileRef = 055120F519F551BB00ED3B74 /* CoreLocation.framework */; };
		05D3B9451A2BA162008E794E /* DoubleExtensions.swift in Sources */ = {isa = PBXBuildFile; fileRef = 05D3B9431A2BA162008E794E /* DoubleExtensions.swift */; };
		05D3B9461A2BA162008E794E /* StringExtensions.swift in Sources */ = {isa = PBXBuildFile; fileRef = 05D3B9441A2BA162008E794E /* StringExtensions.swift */; };
		05E2D0241AF5ECF100B34637 /* Mocks.swift in Sources */ = {isa = PBXBuildFile; fileRef = 05E2D0231AF5ECF100B34637 /* Mocks.swift */; };
		4ED105C01C315C420034D5D2 /* UInt32Extensions.swift in Sources */ = {isa = PBXBuildFile; fileRef = 4ED105BF1C315C420034D5D2 /* UInt32Extensions.swift */; };
/* End PBXBuildFile section */

/* Begin PBXContainerItemProxy section */
		05A648EC1A90200F00633EED /* PBXContainerItemProxy */ = {
			isa = PBXContainerItemProxy;
			containerPortal = 0551207919F5506000ED3B74 /* Project object */;
			proxyType = 1;
			remoteGlobalIDString = 0551208119F5506000ED3B74;
			remoteInfo = BlueCapKit;
		};
/* End PBXContainerItemProxy section */

/* Begin PBXFileReference section */
		053139AF1AC1ADC4002B4B36 /* BCMutableCharacteristicTests.swift */ = {isa = PBXFileReference; fileEncoding = 4; lastKnownFileType = sourcecode.swift; path = BCMutableCharacteristicTests.swift; sourceTree = "<group>"; };
		053139B31AC2CE23002B4B36 /* BCPeripheralManagerTests.swift */ = {isa = PBXFileReference; fileEncoding = 4; lastKnownFileType = sourcecode.swift; path = BCPeripheralManagerTests.swift; sourceTree = "<group>"; };
		05415EEB1C57D6FD0005B68E /* BCSerialIO.swift */ = {isa = PBXFileReference; fileEncoding = 4; lastKnownFileType = sourcecode.swift; path = BCSerialIO.swift; sourceTree = "<group>"; };
		05415EF21C5929670005B68E /* CLProximityExtension.swift */ = {isa = PBXFileReference; fileEncoding = 4; lastKnownFileType = sourcecode.swift; name = CLProximityExtension.swift; path = FutureLocation/CLProximityExtension.swift; sourceTree = "<group>"; };
		05415EF31C5929670005B68E /* FLBeacon.swift */ = {isa = PBXFileReference; fileEncoding = 4; lastKnownFileType = sourcecode.swift; name = FLBeacon.swift; path = FutureLocation/FLBeacon.swift; sourceTree = "<group>"; };
		05415EF41C5929670005B68E /* FLBeaconManager.swift */ = {isa = PBXFileReference; fileEncoding = 4; lastKnownFileType = sourcecode.swift; lineEnding = 0; name = FLBeaconManager.swift; path = FutureLocation/FLBeaconManager.swift; sourceTree = "<group>"; xcLanguageSpecificationIdentifier = xcode.lang.swift; };
		05415EF51C5929670005B68E /* FLBeaconRegion.swift */ = {isa = PBXFileReference; fileEncoding = 4; lastKnownFileType = sourcecode.swift; name = FLBeaconRegion.swift; path = FutureLocation/FLBeaconRegion.swift; sourceTree = "<group>"; };
		05415EF61C5929670005B68E /* FLCircularRegion.swift */ = {isa = PBXFileReference; fileEncoding = 4; lastKnownFileType = sourcecode.swift; name = FLCircularRegion.swift; path = FutureLocation/FLCircularRegion.swift; sourceTree = "<group>"; };
		05415EF71C5929670005B68E /* FLLocationManager.swift */ = {isa = PBXFileReference; fileEncoding = 4; lastKnownFileType = sourcecode.swift; lineEnding = 0; name = FLLocationManager.swift; path = FutureLocation/FLLocationManager.swift; sourceTree = "<group>"; xcLanguageSpecificationIdentifier = xcode.lang.swift; };
		05415EF81C5929670005B68E /* FLLogger.swift */ = {isa = PBXFileReference; fileEncoding = 4; lastKnownFileType = sourcecode.swift; lineEnding = 0; name = FLLogger.swift; path = FutureLocation/FLLogger.swift; sourceTree = "<group>"; xcLanguageSpecificationIdentifier = xcode.lang.swift; };
		05415EF91C5929670005B68E /* FLRegion.swift */ = {isa = PBXFileReference; fileEncoding = 4; lastKnownFileType = sourcecode.swift; name = FLRegion.swift; path = FutureLocation/FLRegion.swift; sourceTree = "<group>"; };
		05415EFA1C5929670005B68E /* FLRegionManager.swift */ = {isa = PBXFileReference; fileEncoding = 4; lastKnownFileType = sourcecode.swift; lineEnding = 0; name = FLRegionManager.swift; path = FutureLocation/FLRegionManager.swift; sourceTree = "<group>"; xcLanguageSpecificationIdentifier = xcode.lang.swift; };
		05415EFB1C5929670005B68E /* FLSerialIODictionary.swift */ = {isa = PBXFileReference; fileEncoding = 4; lastKnownFileType = sourcecode.swift; name = FLSerialIODictionary.swift; path = FutureLocation/FLSerialIODictionary.swift; sourceTree = "<group>"; };
		05449D511B51ED4B00417A0C /* BlueCapKit.playground */ = {isa = PBXFileReference; lastKnownFileType = file.playground; path = BlueCapKit.playground; sourceTree = "<group>"; };
		0551208219F5506000ED3B74 /* BlueCapKit.framework */ = {isa = PBXFileReference; explicitFileType = wrapper.framework; includeInIndex = 0; path = BlueCapKit.framework; sourceTree = BUILT_PRODUCTS_DIR; };
		0551208619F5506000ED3B74 /* Info.plist */ = {isa = PBXFileReference; lastKnownFileType = text.plist.xml; path = Info.plist; sourceTree = "<group>"; };
		0551208719F5506000ED3B74 /* BlueCapKit.h */ = {isa = PBXFileReference; lastKnownFileType = sourcecode.c.h; path = BlueCapKit.h; sourceTree = "<group>"; };
		0551208D19F5506000ED3B74 /* BlueCapKitTests.xctest */ = {isa = PBXFileReference; explicitFileType = wrapper.cfbundle; includeInIndex = 0; path = BlueCapKitTests.xctest; sourceTree = BUILT_PRODUCTS_DIR; };
		0551209019F5506000ED3B74 /* Info.plist */ = {isa = PBXFileReference; lastKnownFileType = text.plist.xml; path = Info.plist; sourceTree = "<group>"; };
		0551209D19F5513700ED3B74 /* BCErrors.swift */ = {isa = PBXFileReference; fileEncoding = 4; lastKnownFileType = sourcecode.swift; path = BCErrors.swift; sourceTree = "<group>"; };
		0551209E19F5513700ED3B74 /* BCCentralManager.swift */ = {isa = PBXFileReference; fileEncoding = 4; lastKnownFileType = sourcecode.swift; path = BCCentralManager.swift; sourceTree = "<group>"; };
		0551209F19F5513700ED3B74 /* BCCharacteristic.swift */ = {isa = PBXFileReference; fileEncoding = 4; lastKnownFileType = sourcecode.swift; lineEnding = 0; path = BCCharacteristic.swift; sourceTree = "<group>"; xcLanguageSpecificationIdentifier = xcode.lang.swift; };
		055120A119F5513700ED3B74 /* BCPeripheral.swift */ = {isa = PBXFileReference; fileEncoding = 4; lastKnownFileType = sourcecode.swift; lineEnding = 0; path = BCPeripheral.swift; sourceTree = "<group>"; xcLanguageSpecificationIdentifier = xcode.lang.swift; };
		055120A319F5513700ED3B74 /* BCService.swift */ = {isa = PBXFileReference; fileEncoding = 4; lastKnownFileType = sourcecode.swift; lineEnding = 0; path = BCService.swift; sourceTree = "<group>"; xcLanguageSpecificationIdentifier = xcode.lang.swift; };
		055120A419F5513700ED3B74 /* BCTimedScannerator.swift */ = {isa = PBXFileReference; fileEncoding = 4; lastKnownFileType = sourcecode.swift; lineEnding = 0; path = BCTimedScannerator.swift; sourceTree = "<group>"; xcLanguageSpecificationIdentifier = xcode.lang.swift; };
		055120AF19F5513700ED3B74 /* BCMutableCharacteristic.swift */ = {isa = PBXFileReference; fileEncoding = 4; lastKnownFileType = sourcecode.swift; path = BCMutableCharacteristic.swift; sourceTree = "<group>"; };
		055120B019F5513700ED3B74 /* BCMutableService.swift */ = {isa = PBXFileReference; fileEncoding = 4; lastKnownFileType = sourcecode.swift; path = BCMutableService.swift; sourceTree = "<group>"; };
		055120B119F5513700ED3B74 /* BCPeripheralManager.swift */ = {isa = PBXFileReference; fileEncoding = 4; lastKnownFileType = sourcecode.swift; lineEnding = 0; path = BCPeripheralManager.swift; sourceTree = "<group>"; xcLanguageSpecificationIdentifier = xcode.lang.swift; };
		055120B319F5513700ED3B74 /* Int16Extensions.swift */ = {isa = PBXFileReference; fileEncoding = 4; lastKnownFileType = sourcecode.swift; path = Int16Extensions.swift; sourceTree = "<group>"; };
		055120B419F5513700ED3B74 /* Int8Extensions.swift */ = {isa = PBXFileReference; fileEncoding = 4; lastKnownFileType = sourcecode.swift; path = Int8Extensions.swift; sourceTree = "<group>"; };
		055120B519F5513700ED3B74 /* NSDataExtensions.swift */ = {isa = PBXFileReference; fileEncoding = 4; lastKnownFileType = sourcecode.swift; path = NSDataExtensions.swift; sourceTree = "<group>"; };
		055120B619F5513700ED3B74 /* BCSerDe.swift */ = {isa = PBXFileReference; fileEncoding = 4; lastKnownFileType = sourcecode.swift; path = BCSerDe.swift; sourceTree = "<group>"; };
		055120B719F5513700ED3B74 /* UInt16Extensions.swift */ = {isa = PBXFileReference; fileEncoding = 4; lastKnownFileType = sourcecode.swift; path = UInt16Extensions.swift; sourceTree = "<group>"; };
		055120B819F5513700ED3B74 /* Uint8Extensions.swift */ = {isa = PBXFileReference; fileEncoding = 4; lastKnownFileType = sourcecode.swift; path = Uint8Extensions.swift; sourceTree = "<group>"; };
		055120BA19F5513700ED3B74 /* BCCharacteristicProfile.swift */ = {isa = PBXFileReference; fileEncoding = 4; lastKnownFileType = sourcecode.swift; path = BCCharacteristicProfile.swift; sourceTree = "<group>"; };
		055120BE19F5513700ED3B74 /* BCProfileManager.swift */ = {isa = PBXFileReference; fileEncoding = 4; lastKnownFileType = sourcecode.swift; path = BCProfileManager.swift; sourceTree = "<group>"; };
		055120BF19F5513700ED3B74 /* BCServiceProfile.swift */ = {isa = PBXFileReference; fileEncoding = 4; lastKnownFileType = sourcecode.swift; lineEnding = 0; path = BCServiceProfile.swift; sourceTree = "<group>"; xcLanguageSpecificationIdentifier = xcode.lang.swift; };
		055120C319F5513700ED3B74 /* BLESIGGATTProfiles.swift */ = {isa = PBXFileReference; fileEncoding = 4; lastKnownFileType = sourcecode.swift; path = BLESIGGATTProfiles.swift; sourceTree = "<group>"; };
		055120C419F5513700ED3B74 /* GnosusProfiles.swift */ = {isa = PBXFileReference; fileEncoding = 4; lastKnownFileType = sourcecode.swift; path = GnosusProfiles.swift; sourceTree = "<group>"; };
		055120C519F5513700ED3B74 /* NordicProfiles.swift */ = {isa = PBXFileReference; fileEncoding = 4; lastKnownFileType = sourcecode.swift; path = NordicProfiles.swift; sourceTree = "<group>"; };
		055120C619F5513700ED3B74 /* ServiceProfileUtils.swift */ = {isa = PBXFileReference; fileEncoding = 4; lastKnownFileType = sourcecode.swift; path = ServiceProfileUtils.swift; sourceTree = "<group>"; };
		055120C719F5513700ED3B74 /* TISensorTagServiceProfiles.swift */ = {isa = PBXFileReference; fileEncoding = 4; lastKnownFileType = sourcecode.swift; path = TISensorTagServiceProfiles.swift; sourceTree = "<group>"; };
		055120C919F5513700ED3B74 /* BCLogger.swift */ = {isa = PBXFileReference; fileEncoding = 4; lastKnownFileType = sourcecode.swift; path = BCLogger.swift; sourceTree = "<group>"; };
		055120F519F551BB00ED3B74 /* CoreLocation.framework */ = {isa = PBXFileReference; lastKnownFileType = wrapper.framework; name = CoreLocation.framework; path = System/Library/Frameworks/CoreLocation.framework; sourceTree = SDKROOT; };
		055120F719F551CB00ED3B74 /* CoreBluetooth.framework */ = {isa = PBXFileReference; lastKnownFileType = wrapper.framework; name = CoreBluetooth.framework; path = System/Library/Frameworks/CoreBluetooth.framework; sourceTree = SDKROOT; };
		0562D3171A5D7FE1001013C9 /* BCCentralManagerTests.swift */ = {isa = PBXFileReference; fileEncoding = 4; lastKnownFileType = sourcecode.swift; path = BCCentralManagerTests.swift; sourceTree = "<group>"; };
		0562D3191A5D8308001013C9 /* BCPeripheralTests.swift */ = {isa = PBXFileReference; fileEncoding = 4; lastKnownFileType = sourcecode.swift; path = BCPeripheralTests.swift; sourceTree = "<group>"; };
		0562D31D1A5D8378001013C9 /* BCTimedScanneratorTests.swift */ = {isa = PBXFileReference; fileEncoding = 4; lastKnownFileType = sourcecode.swift; path = BCTimedScanneratorTests.swift; sourceTree = "<group>"; };
		0562D31F1A5D83E9001013C9 /* BCServiceTests.swift */ = {isa = PBXFileReference; fileEncoding = 4; lastKnownFileType = sourcecode.swift; path = BCServiceTests.swift; sourceTree = "<group>"; };
		0562D3221A5D8503001013C9 /* BCCharacteristicTests.swift */ = {isa = PBXFileReference; fileEncoding = 4; lastKnownFileType = sourcecode.swift; path = BCCharacteristicTests.swift; sourceTree = "<group>"; };
		0565EC6E1A87D0C600CA8B6E /* DeserilaizableTests.swift */ = {isa = PBXFileReference; fileEncoding = 4; lastKnownFileType = sourcecode.swift; path = DeserilaizableTests.swift; sourceTree = "<group>"; };
		0565EC701A87D14600CA8B6E /* BCSerializableTests.swift */ = {isa = PBXFileReference; fileEncoding = 4; lastKnownFileType = sourcecode.swift; path = BCSerializableTests.swift; sourceTree = "<group>"; };
		0565EC771A891AA400CA8B6E /* BCRawDeserializableTests.swift */ = {isa = PBXFileReference; fileEncoding = 4; lastKnownFileType = sourcecode.swift; path = BCRawDeserializableTests.swift; sourceTree = "<group>"; };
		0565EC791A89B88200CA8B6E /* BCRawArrayDeserializableTests.swift */ = {isa = PBXFileReference; fileEncoding = 4; lastKnownFileType = sourcecode.swift; path = BCRawArrayDeserializableTests.swift; sourceTree = "<group>"; };
		0565EC7B1A89CDA500CA8B6E /* BCRawPairDeserializableTests.swift */ = {isa = PBXFileReference; fileEncoding = 4; lastKnownFileType = sourcecode.swift; path = BCRawPairDeserializableTests.swift; sourceTree = "<group>"; };
		0565EC7D1A8B1D4800CA8B6E /* BCRawArrayPairDeserializableTests.swift */ = {isa = PBXFileReference; fileEncoding = 4; lastKnownFileType = sourcecode.swift; path = BCRawArrayPairDeserializableTests.swift; sourceTree = "<group>"; };
		0586F1281C387A06002DB160 /* BCMutableServiceTests.swift */ = {isa = PBXFileReference; fileEncoding = 4; lastKnownFileType = sourcecode.swift; path = BCMutableServiceTests.swift; sourceTree = "<group>"; };
		058BA8BC1B139135005CF0FE /* SimpleFutures.swift */ = {isa = PBXFileReference; fileEncoding = 4; lastKnownFileType = sourcecode.swift; path = SimpleFutures.swift; sourceTree = "<group>"; };
		05D3B9431A2BA162008E794E /* DoubleExtensions.swift */ = {isa = PBXFileReference; fileEncoding = 4; lastKnownFileType = sourcecode.swift; path = DoubleExtensions.swift; sourceTree = "<group>"; };
		05D3B9441A2BA162008E794E /* StringExtensions.swift */ = {isa = PBXFileReference; fileEncoding = 4; lastKnownFileType = sourcecode.swift; path = StringExtensions.swift; sourceTree = "<group>"; };
		05E2D0231AF5ECF100B34637 /* Mocks.swift */ = {isa = PBXFileReference; fileEncoding = 4; lastKnownFileType = sourcecode.swift; path = Mocks.swift; sourceTree = "<group>"; };
		4ED105BF1C315C420034D5D2 /* UInt32Extensions.swift */ = {isa = PBXFileReference; fileEncoding = 4; lastKnownFileType = sourcecode.swift; path = UInt32Extensions.swift; sourceTree = "<group>"; };
/* End PBXFileReference section */

/* Begin PBXFrameworksBuildPhase section */
		0551207E19F5506000ED3B74 /* Frameworks */ = {
			isa = PBXFrameworksBuildPhase;
			buildActionMask = 2147483647;
			files = (
				055120F819F551CB00ED3B74 /* CoreBluetooth.framework in Frameworks */,
				055120F619F551BB00ED3B74 /* CoreLocation.framework in Frameworks */,
			);
			runOnlyForDeploymentPostprocessing = 0;
		};
		0551208A19F5506000ED3B74 /* Frameworks */ = {
			isa = PBXFrameworksBuildPhase;
			buildActionMask = 2147483647;
			files = (
				05A648EF1A90204000633EED /* CoreLocation.framework in Frameworks */,
				05A648EE1A90203500633EED /* CoreBluetooth.framework in Frameworks */,
			);
			runOnlyForDeploymentPostprocessing = 0;
		};
/* End PBXFrameworksBuildPhase section */

/* Begin PBXGroup section */
		053139AC1AC1AD44002B4B36 /* Peripheral */ = {
			isa = PBXGroup;
			children = (
				053139AF1AC1ADC4002B4B36 /* BCMutableCharacteristicTests.swift */,
				0586F1281C387A06002DB160 /* BCMutableServiceTests.swift */,
				053139B31AC2CE23002B4B36 /* BCPeripheralManagerTests.swift */,
			);
			name = Peripheral;
			sourceTree = "<group>";
		};
		05415EF11C5929230005B68E /* FutrueLocation */ = {
			isa = PBXGroup;
			children = (
				05415EF21C5929670005B68E /* CLProximityExtension.swift */,
				05415EF31C5929670005B68E /* FLBeacon.swift */,
				05415EF41C5929670005B68E /* FLBeaconManager.swift */,
				05415EF51C5929670005B68E /* FLBeaconRegion.swift */,
				05415EF61C5929670005B68E /* FLCircularRegion.swift */,
				05415EF71C5929670005B68E /* FLLocationManager.swift */,
				05415EF81C5929670005B68E /* FLLogger.swift */,
				05415EF91C5929670005B68E /* FLRegion.swift */,
				05415EFA1C5929670005B68E /* FLRegionManager.swift */,
				05415EFB1C5929670005B68E /* FLSerialIODictionary.swift */,
			);
			name = FutrueLocation;
			sourceTree = "<group>";
		};
		0551207819F5506000ED3B74 = {
			isa = PBXGroup;
			children = (
				05449D511B51ED4B00417A0C /* BlueCapKit.playground */,
				055120F719F551CB00ED3B74 /* CoreBluetooth.framework */,
				055120F519F551BB00ED3B74 /* CoreLocation.framework */,
				0551208419F5506000ED3B74 /* BlueCapKit */,
				0551208E19F5506000ED3B74 /* BlueCapKitTests */,
				0551208319F5506000ED3B74 /* Products */,
			);
			sourceTree = "<group>";
		};
		0551208319F5506000ED3B74 /* Products */ = {
			isa = PBXGroup;
			children = (
				0551208219F5506000ED3B74 /* BlueCapKit.framework */,
				0551208D19F5506000ED3B74 /* BlueCapKitTests.xctest */,
			);
			name = Products;
			sourceTree = "<group>";
		};
		0551208419F5506000ED3B74 /* BlueCapKit */ = {
			isa = PBXGroup;
			children = (
				0551208719F5506000ED3B74 /* BlueCapKit.h */,
				0551209C19F5513700ED3B74 /* Central */,
				05D3B9421A2BA162008E794E /* Extensions */,
				05D3B9191A2B8C4E008E794E /* External */,
				055120AE19F5513700ED3B74 /* Peripheral */,
				055120B219F5513700ED3B74 /* SerDe */,
				055120B919F5513700ED3B74 /* Service Profiles */,
				055120C219F5513700ED3B74 /* Service Profile Definitions */,
				0551208519F5506000ED3B74 /* Supporting Files */,
				055120C819F5513700ED3B74 /* Utilities */,
			);
			path = BlueCapKit;
			sourceTree = "<group>";
		};
		0551208519F5506000ED3B74 /* Supporting Files */ = {
			isa = PBXGroup;
			children = (
				0551208619F5506000ED3B74 /* Info.plist */,
			);
			name = "Supporting Files";
			sourceTree = "<group>";
		};
		0551208E19F5506000ED3B74 /* BlueCapKitTests */ = {
			isa = PBXGroup;
			children = (
				0562D3211A5D83F1001013C9 /* Central */,
				053139AC1AC1AD44002B4B36 /* Peripheral */,
				0562D3241A5D8585001013C9 /* SerDe */,
				0551208F19F5506000ED3B74 /* Supporting Files */,
				05E2D0231AF5ECF100B34637 /* Mocks.swift */,
			);
			path = BlueCapKitTests;
			sourceTree = "<group>";
		};
		0551208F19F5506000ED3B74 /* Supporting Files */ = {
			isa = PBXGroup;
			children = (
				0551209019F5506000ED3B74 /* Info.plist */,
			);
			name = "Supporting Files";
			sourceTree = "<group>";
		};
		0551209C19F5513700ED3B74 /* Central */ = {
			isa = PBXGroup;
			children = (
				0551209D19F5513700ED3B74 /* BCErrors.swift */,
				0551209E19F5513700ED3B74 /* BCCentralManager.swift */,
				0551209F19F5513700ED3B74 /* BCCharacteristic.swift */,
				055120A119F5513700ED3B74 /* BCPeripheral.swift */,
				055120A319F5513700ED3B74 /* BCService.swift */,
				055120A419F5513700ED3B74 /* BCTimedScannerator.swift */,
			);
			path = Central;
			sourceTree = "<group>";
		};
		055120AE19F5513700ED3B74 /* Peripheral */ = {
			isa = PBXGroup;
			children = (
				055120AF19F5513700ED3B74 /* BCMutableCharacteristic.swift */,
				055120B019F5513700ED3B74 /* BCMutableService.swift */,
				055120B119F5513700ED3B74 /* BCPeripheralManager.swift */,
			);
			path = Peripheral;
			sourceTree = "<group>";
		};
		055120B219F5513700ED3B74 /* SerDe */ = {
			isa = PBXGroup;
			children = (
				055120B419F5513700ED3B74 /* Int8Extensions.swift */,
				055120B319F5513700ED3B74 /* Int16Extensions.swift */,
				055120B519F5513700ED3B74 /* NSDataExtensions.swift */,
				055120B619F5513700ED3B74 /* BCSerDe.swift */,
				055120B819F5513700ED3B74 /* Uint8Extensions.swift */,
				055120B719F5513700ED3B74 /* UInt16Extensions.swift */,
				4ED105BF1C315C420034D5D2 /* UInt32Extensions.swift */,
			);
			path = SerDe;
			sourceTree = "<group>";
		};
		055120B919F5513700ED3B74 /* Service Profiles */ = {
			isa = PBXGroup;
			children = (
				055120BA19F5513700ED3B74 /* BCCharacteristicProfile.swift */,
				055120BE19F5513700ED3B74 /* BCProfileManager.swift */,
				055120BF19F5513700ED3B74 /* BCServiceProfile.swift */,
			);
			path = "Service Profiles";
			sourceTree = "<group>";
		};
		055120C219F5513700ED3B74 /* Service Profile Definitions */ = {
			isa = PBXGroup;
			children = (
				055120C319F5513700ED3B74 /* BLESIGGATTProfiles.swift */,
				055120C419F5513700ED3B74 /* GnosusProfiles.swift */,
				055120C519F5513700ED3B74 /* NordicProfiles.swift */,
				055120C619F5513700ED3B74 /* ServiceProfileUtils.swift */,
				055120C719F5513700ED3B74 /* TISensorTagServiceProfiles.swift */,
			);
			path = "Service Profile Definitions";
			sourceTree = "<group>";
		};
		055120C819F5513700ED3B74 /* Utilities */ = {
			isa = PBXGroup;
			children = (
				055120C919F5513700ED3B74 /* BCLogger.swift */,
				05415EEB1C57D6FD0005B68E /* BCSerialIO.swift */,
			);
			path = Utilities;
			sourceTree = "<group>";
		};
		0562D3211A5D83F1001013C9 /* Central */ = {
			isa = PBXGroup;
			children = (
				0562D3171A5D7FE1001013C9 /* BCCentralManagerTests.swift */,
				0562D3221A5D8503001013C9 /* BCCharacteristicTests.swift */,
				0562D3191A5D8308001013C9 /* BCPeripheralTests.swift */,
				0562D31F1A5D83E9001013C9 /* BCServiceTests.swift */,
				0562D31D1A5D8378001013C9 /* BCTimedScanneratorTests.swift */,
			);
			name = Central;
			sourceTree = "<group>";
		};
		0562D3241A5D8585001013C9 /* SerDe */ = {
			isa = PBXGroup;
			children = (
				0565EC6E1A87D0C600CA8B6E /* DeserilaizableTests.swift */,
				0565EC791A89B88200CA8B6E /* BCRawArrayDeserializableTests.swift */,
				0565EC7D1A8B1D4800CA8B6E /* BCRawArrayPairDeserializableTests.swift */,
				0565EC771A891AA400CA8B6E /* BCRawDeserializableTests.swift */,
				0565EC7B1A89CDA500CA8B6E /* BCRawPairDeserializableTests.swift */,
				0565EC701A87D14600CA8B6E /* BCSerializableTests.swift */,
			);
			name = SerDe;
			sourceTree = "<group>";
		};
		05D3B9191A2B8C4E008E794E /* External */ = {
			isa = PBXGroup;
			children = (
				05415EF11C5929230005B68E /* FutrueLocation */,
				05E1A7251A55BE1600A00C02 /* SimpleFutures */,
			);
			path = External;
			sourceTree = "<group>";
		};
		05D3B9421A2BA162008E794E /* Extensions */ = {
			isa = PBXGroup;
			children = (
				05D3B9431A2BA162008E794E /* DoubleExtensions.swift */,
				05D3B9441A2BA162008E794E /* StringExtensions.swift */,
			);
			path = Extensions;
			sourceTree = "<group>";
		};
		05E1A7251A55BE1600A00C02 /* SimpleFutures */ = {
			isa = PBXGroup;
			children = (
				058BA8BC1B139135005CF0FE /* SimpleFutures.swift */,
			);
			path = SimpleFutures;
			sourceTree = "<group>";
		};
/* End PBXGroup section */

/* Begin PBXHeadersBuildPhase section */
		0551207F19F5506000ED3B74 /* Headers */ = {
			isa = PBXHeadersBuildPhase;
			buildActionMask = 2147483647;
			files = (
				0551208819F5506000ED3B74 /* BlueCapKit.h in Headers */,
			);
			runOnlyForDeploymentPostprocessing = 0;
		};
/* End PBXHeadersBuildPhase section */

/* Begin PBXNativeTarget section */
		0551208119F5506000ED3B74 /* BlueCapKit */ = {
			isa = PBXNativeTarget;
			buildConfigurationList = 0551209519F5506000ED3B74 /* Build configuration list for PBXNativeTarget "BlueCapKit" */;
			buildPhases = (
				0551207D19F5506000ED3B74 /* Sources */,
				0551207E19F5506000ED3B74 /* Frameworks */,
				0551207F19F5506000ED3B74 /* Headers */,
				0551208019F5506000ED3B74 /* Resources */,
			);
			buildRules = (
			);
			dependencies = (
			);
			name = BlueCapKit;
			productName = BlueCapKit;
			productReference = 0551208219F5506000ED3B74 /* BlueCapKit.framework */;
			productType = "com.apple.product-type.framework";
		};
		0551208C19F5506000ED3B74 /* BlueCapKitTests */ = {
			isa = PBXNativeTarget;
			buildConfigurationList = 0551209819F5506000ED3B74 /* Build configuration list for PBXNativeTarget "BlueCapKitTests" */;
			buildPhases = (
				0551208919F5506000ED3B74 /* Sources */,
				0551208A19F5506000ED3B74 /* Frameworks */,
				0551208B19F5506000ED3B74 /* Resources */,
			);
			buildRules = (
			);
			dependencies = (
				05A648ED1A90200F00633EED /* PBXTargetDependency */,
			);
			name = BlueCapKitTests;
			productName = BlueCapKitTests;
			productReference = 0551208D19F5506000ED3B74 /* BlueCapKitTests.xctest */;
			productType = "com.apple.product-type.bundle.unit-test";
		};
/* End PBXNativeTarget section */

/* Begin PBXProject section */
		0551207919F5506000ED3B74 /* Project object */ = {
			isa = PBXProject;
			attributes = {
				LastSwiftUpdateCheck = 0700;
				LastUpgradeCheck = 0700;
				ORGANIZATIONNAME = "Troy Stribling";
				TargetAttributes = {
					0551208119F5506000ED3B74 = {
						CreatedOnToolsVersion = 6.0.1;
					};
					0551208C19F5506000ED3B74 = {
						CreatedOnToolsVersion = 6.0.1;
					};
				};
			};
			buildConfigurationList = 0551207C19F5506000ED3B74 /* Build configuration list for PBXProject "BlueCapKit" */;
			compatibilityVersion = "Xcode 3.2";
			developmentRegion = English;
			hasScannedForEncodings = 0;
			knownRegions = (
				en,
			);
			mainGroup = 0551207819F5506000ED3B74;
			productRefGroup = 0551208319F5506000ED3B74 /* Products */;
			projectDirPath = "";
			projectRoot = "";
			targets = (
				0551208119F5506000ED3B74 /* BlueCapKit */,
				0551208C19F5506000ED3B74 /* BlueCapKitTests */,
			);
		};
/* End PBXProject section */

/* Begin PBXResourcesBuildPhase section */
		0551208019F5506000ED3B74 /* Resources */ = {
			isa = PBXResourcesBuildPhase;
			buildActionMask = 2147483647;
			files = (
			);
			runOnlyForDeploymentPostprocessing = 0;
		};
		0551208B19F5506000ED3B74 /* Resources */ = {
			isa = PBXResourcesBuildPhase;
			buildActionMask = 2147483647;
			files = (
			);
			runOnlyForDeploymentPostprocessing = 0;
		};
/* End PBXResourcesBuildPhase section */

/* Begin PBXSourcesBuildPhase section */
		0551207D19F5506000ED3B74 /* Sources */ = {
			isa = PBXSourcesBuildPhase;
			buildActionMask = 2147483647;
			files = (
				055120D019F5513700ED3B74 /* BCPeripheral.swift in Sources */,
				05415EFD1C5929670005B68E /* FLBeacon.swift in Sources */,
				055120E919F5513700ED3B74 /* BCProfileManager.swift in Sources */,
				05415F021C5929670005B68E /* FLLogger.swift in Sources */,
				055120D219F5513700ED3B74 /* BCService.swift in Sources */,
				055120CE19F5513700ED3B74 /* BCCharacteristic.swift in Sources */,
				05415EEC1C57D6FD0005B68E /* BCSerialIO.swift in Sources */,
				055120F019F5513700ED3B74 /* ServiceProfileUtils.swift in Sources */,
				055120EE19F5513700ED3B74 /* GnosusProfiles.swift in Sources */,
				05415EFE1C5929670005B68E /* FLBeaconManager.swift in Sources */,
				055120E419F5513700ED3B74 /* Uint8Extensions.swift in Sources */,
				05415F001C5929670005B68E /* FLCircularRegion.swift in Sources */,
				055120DD19F5513700ED3B74 /* BCMutableService.swift in Sources */,
				055120E119F5513700ED3B74 /* NSDataExtensions.swift in Sources */,
				055120DF19F5513700ED3B74 /* Int16Extensions.swift in Sources */,
				05415EFF1C5929670005B68E /* FLBeaconRegion.swift in Sources */,
				055120CC19F5513700ED3B74 /* BCErrors.swift in Sources */,
				055120E019F5513700ED3B74 /* Int8Extensions.swift in Sources */,
				05415EFC1C5929670005B68E /* CLProximityExtension.swift in Sources */,
				05D3B9461A2BA162008E794E /* StringExtensions.swift in Sources */,
				055120D319F5513700ED3B74 /* BCTimedScannerator.swift in Sources */,
				055120DE19F5513700ED3B74 /* BCPeripheralManager.swift in Sources */,
				055120F219F5513700ED3B74 /* BCLogger.swift in Sources */,
				05415F031C5929670005B68E /* FLRegion.swift in Sources */,
				05415F041C5929670005B68E /* FLRegionManager.swift in Sources */,
				055120ED19F5513700ED3B74 /* BLESIGGATTProfiles.swift in Sources */,
				05D3B9451A2BA162008E794E /* DoubleExtensions.swift in Sources */,
				058BA8BD1B139135005CF0FE /* SimpleFutures.swift in Sources */,
				055120E319F5513700ED3B74 /* UInt16Extensions.swift in Sources */,
<<<<<<< HEAD
				055120EA19F5513700ED3B74 /* BCServiceProfile.swift in Sources */,
=======
				4ED105C01C315C420034D5D2 /* UInt32Extensions.swift in Sources */,
				055120EA19F5513700ED3B74 /* ServiceProfile.swift in Sources */,
>>>>>>> 06eb5b0d
				055120EF19F5513700ED3B74 /* NordicProfiles.swift in Sources */,
				05415F011C5929670005B68E /* FLLocationManager.swift in Sources */,
				055120F119F5513700ED3B74 /* TISensorTagServiceProfiles.swift in Sources */,
				055120E519F5513700ED3B74 /* BCCharacteristicProfile.swift in Sources */,
				055120CD19F5513700ED3B74 /* BCCentralManager.swift in Sources */,
				05415F051C5929670005B68E /* FLSerialIODictionary.swift in Sources */,
				055120DC19F5513700ED3B74 /* BCMutableCharacteristic.swift in Sources */,
				055120E219F5513700ED3B74 /* BCSerDe.swift in Sources */,
			);
			runOnlyForDeploymentPostprocessing = 0;
		};
		0551208919F5506000ED3B74 /* Sources */ = {
			isa = PBXSourcesBuildPhase;
			buildActionMask = 2147483647;
			files = (
				0565EC781A891AA400CA8B6E /* BCRawDeserializableTests.swift in Sources */,
				0562D3231A5D8503001013C9 /* BCCharacteristicTests.swift in Sources */,
				0565EC7A1A89B88200CA8B6E /* BCRawArrayDeserializableTests.swift in Sources */,
				0562D31E1A5D8378001013C9 /* BCTimedScanneratorTests.swift in Sources */,
				0565EC7E1A8B1D4800CA8B6E /* BCRawArrayPairDeserializableTests.swift in Sources */,
				053139B41AC2CE23002B4B36 /* BCPeripheralManagerTests.swift in Sources */,
				0562D31A1A5D8308001013C9 /* BCPeripheralTests.swift in Sources */,
				0562D3181A5D7FE1001013C9 /* BCCentralManagerTests.swift in Sources */,
				0565EC711A87D14600CA8B6E /* BCSerializableTests.swift in Sources */,
				0565EC6F1A87D0C600CA8B6E /* DeserilaizableTests.swift in Sources */,
				0586F1291C387A06002DB160 /* BCMutableServiceTests.swift in Sources */,
				0565EC7C1A89CDA500CA8B6E /* BCRawPairDeserializableTests.swift in Sources */,
				05E2D0241AF5ECF100B34637 /* Mocks.swift in Sources */,
				053139B01AC1ADC4002B4B36 /* BCMutableCharacteristicTests.swift in Sources */,
				0562D3201A5D83E9001013C9 /* BCServiceTests.swift in Sources */,
			);
			runOnlyForDeploymentPostprocessing = 0;
		};
/* End PBXSourcesBuildPhase section */

/* Begin PBXTargetDependency section */
		05A648ED1A90200F00633EED /* PBXTargetDependency */ = {
			isa = PBXTargetDependency;
			target = 0551208119F5506000ED3B74 /* BlueCapKit */;
			targetProxy = 05A648EC1A90200F00633EED /* PBXContainerItemProxy */;
		};
/* End PBXTargetDependency section */

/* Begin XCBuildConfiguration section */
		0551209319F5506000ED3B74 /* Debug */ = {
			isa = XCBuildConfiguration;
			buildSettings = {
				ALWAYS_SEARCH_USER_PATHS = NO;
				CLANG_CXX_LANGUAGE_STANDARD = "gnu++0x";
				CLANG_CXX_LIBRARY = "libc++";
				CLANG_ENABLE_MODULES = YES;
				CLANG_ENABLE_OBJC_ARC = YES;
				CLANG_WARN_BOOL_CONVERSION = YES;
				CLANG_WARN_CONSTANT_CONVERSION = YES;
				CLANG_WARN_DIRECT_OBJC_ISA_USAGE = YES_ERROR;
				CLANG_WARN_EMPTY_BODY = YES;
				CLANG_WARN_ENUM_CONVERSION = YES;
				CLANG_WARN_INT_CONVERSION = YES;
				CLANG_WARN_OBJC_ROOT_CLASS = YES_ERROR;
				CLANG_WARN_UNREACHABLE_CODE = YES;
				CLANG_WARN__DUPLICATE_METHOD_MATCH = YES;
				"CODE_SIGN_IDENTITY[sdk=iphoneos*]" = "iPhone Developer";
				COPY_PHASE_STRIP = NO;
				CURRENT_PROJECT_VERSION = 1;
				ENABLE_STRICT_OBJC_MSGSEND = YES;
				ENABLE_TESTABILITY = YES;
				GCC_C_LANGUAGE_STANDARD = gnu99;
				GCC_DYNAMIC_NO_PIC = NO;
				GCC_OPTIMIZATION_LEVEL = 0;
				GCC_PREPROCESSOR_DEFINITIONS = (
					"DEBUG=1",
					"$(inherited)",
				);
				GCC_SYMBOLS_PRIVATE_EXTERN = NO;
				GCC_WARN_64_TO_32_BIT_CONVERSION = YES;
				GCC_WARN_ABOUT_RETURN_TYPE = YES_ERROR;
				GCC_WARN_UNDECLARED_SELECTOR = YES;
				GCC_WARN_UNINITIALIZED_AUTOS = YES_AGGRESSIVE;
				GCC_WARN_UNUSED_FUNCTION = YES;
				GCC_WARN_UNUSED_VARIABLE = YES;
				IPHONEOS_DEPLOYMENT_TARGET = 8.0;
				MTL_ENABLE_DEBUG_INFO = YES;
				ONLY_ACTIVE_ARCH = YES;
				OTHER_SWIFT_FLAGS = "-D DEBUG";
				SDKROOT = iphoneos;
				SWIFT_OPTIMIZATION_LEVEL = "-Onone";
				TARGETED_DEVICE_FAMILY = "1,2";
				VERSIONING_SYSTEM = "apple-generic";
				VERSION_INFO_PREFIX = "";
			};
			name = Debug;
		};
		0551209419F5506000ED3B74 /* Release */ = {
			isa = XCBuildConfiguration;
			buildSettings = {
				ALWAYS_SEARCH_USER_PATHS = NO;
				CLANG_CXX_LANGUAGE_STANDARD = "gnu++0x";
				CLANG_CXX_LIBRARY = "libc++";
				CLANG_ENABLE_MODULES = YES;
				CLANG_ENABLE_OBJC_ARC = YES;
				CLANG_WARN_BOOL_CONVERSION = YES;
				CLANG_WARN_CONSTANT_CONVERSION = YES;
				CLANG_WARN_DIRECT_OBJC_ISA_USAGE = YES_ERROR;
				CLANG_WARN_EMPTY_BODY = YES;
				CLANG_WARN_ENUM_CONVERSION = YES;
				CLANG_WARN_INT_CONVERSION = YES;
				CLANG_WARN_OBJC_ROOT_CLASS = YES_ERROR;
				CLANG_WARN_UNREACHABLE_CODE = YES;
				CLANG_WARN__DUPLICATE_METHOD_MATCH = YES;
				"CODE_SIGN_IDENTITY[sdk=iphoneos*]" = "iPhone Developer";
				COPY_PHASE_STRIP = YES;
				CURRENT_PROJECT_VERSION = 1;
				ENABLE_NS_ASSERTIONS = NO;
				ENABLE_STRICT_OBJC_MSGSEND = YES;
				GCC_C_LANGUAGE_STANDARD = gnu99;
				GCC_WARN_64_TO_32_BIT_CONVERSION = YES;
				GCC_WARN_ABOUT_RETURN_TYPE = YES_ERROR;
				GCC_WARN_UNDECLARED_SELECTOR = YES;
				GCC_WARN_UNINITIALIZED_AUTOS = YES_AGGRESSIVE;
				GCC_WARN_UNUSED_FUNCTION = YES;
				GCC_WARN_UNUSED_VARIABLE = YES;
				IPHONEOS_DEPLOYMENT_TARGET = 8.0;
				MTL_ENABLE_DEBUG_INFO = NO;
				OTHER_SWIFT_FLAGS = "";
				SDKROOT = iphoneos;
				TARGETED_DEVICE_FAMILY = "1,2";
				VALIDATE_PRODUCT = YES;
				VERSIONING_SYSTEM = "apple-generic";
				VERSION_INFO_PREFIX = "";
			};
			name = Release;
		};
		0551209619F5506000ED3B74 /* Debug */ = {
			isa = XCBuildConfiguration;
			buildSettings = {
				CODE_SIGN_IDENTITY = "iPhone Developer";
				"CODE_SIGN_IDENTITY[sdk=iphoneos*]" = "iPhone Developer";
				DEFINES_MODULE = YES;
				DYLIB_COMPATIBILITY_VERSION = 1;
				DYLIB_CURRENT_VERSION = 1;
				DYLIB_INSTALL_NAME_BASE = "@rpath";
				INFOPLIST_FILE = BlueCapKit/Info.plist;
				INSTALL_PATH = "$(LOCAL_LIBRARY_DIR)/Frameworks";
				LD_RUNPATH_SEARCH_PATHS = "$(inherited) @executable_path/Frameworks @loader_path/Frameworks";
				PRODUCT_BUNDLE_IDENTIFIER = "us.gnos.${PRODUCT_NAME:rfc1034identifier}";
				PRODUCT_NAME = "$(TARGET_NAME)";
				SKIP_INSTALL = YES;
			};
			name = Debug;
		};
		0551209719F5506000ED3B74 /* Release */ = {
			isa = XCBuildConfiguration;
			buildSettings = {
				CODE_SIGN_IDENTITY = "iPhone Developer";
				"CODE_SIGN_IDENTITY[sdk=iphoneos*]" = "iPhone Distribution";
				DEFINES_MODULE = YES;
				DYLIB_COMPATIBILITY_VERSION = 1;
				DYLIB_CURRENT_VERSION = 1;
				DYLIB_INSTALL_NAME_BASE = "@rpath";
				INFOPLIST_FILE = BlueCapKit/Info.plist;
				INSTALL_PATH = "$(LOCAL_LIBRARY_DIR)/Frameworks";
				LD_RUNPATH_SEARCH_PATHS = "$(inherited) @executable_path/Frameworks @loader_path/Frameworks";
				PRODUCT_BUNDLE_IDENTIFIER = "us.gnos.${PRODUCT_NAME:rfc1034identifier}";
				PRODUCT_NAME = "$(TARGET_NAME)";
				SKIP_INSTALL = YES;
			};
			name = Release;
		};
		0551209919F5506000ED3B74 /* Debug */ = {
			isa = XCBuildConfiguration;
			buildSettings = {
				CLANG_ENABLE_MODULES = YES;
				FRAMEWORK_SEARCH_PATHS = "$(inherited)";
				GCC_PREPROCESSOR_DEFINITIONS = "$(inherited)";
				INFOPLIST_FILE = BlueCapKitTests/Info.plist;
				LD_RUNPATH_SEARCH_PATHS = "$(inherited) @executable_path/Frameworks @loader_path/Frameworks";
				PRODUCT_BUNDLE_IDENTIFIER = "us.gnos.${PRODUCT_NAME:rfc1034identifier}";
				PRODUCT_NAME = "$(TARGET_NAME)";
				SWIFT_OPTIMIZATION_LEVEL = "-Onone";
			};
			name = Debug;
		};
		0551209A19F5506000ED3B74 /* Release */ = {
			isa = XCBuildConfiguration;
			buildSettings = {
				CLANG_ENABLE_MODULES = YES;
				FRAMEWORK_SEARCH_PATHS = "$(inherited)";
				INFOPLIST_FILE = BlueCapKitTests/Info.plist;
				LD_RUNPATH_SEARCH_PATHS = "$(inherited) @executable_path/Frameworks @loader_path/Frameworks";
				PRODUCT_BUNDLE_IDENTIFIER = "us.gnos.${PRODUCT_NAME:rfc1034identifier}";
				PRODUCT_NAME = "$(TARGET_NAME)";
			};
			name = Release;
		};
/* End XCBuildConfiguration section */

/* Begin XCConfigurationList section */
		0551207C19F5506000ED3B74 /* Build configuration list for PBXProject "BlueCapKit" */ = {
			isa = XCConfigurationList;
			buildConfigurations = (
				0551209319F5506000ED3B74 /* Debug */,
				0551209419F5506000ED3B74 /* Release */,
			);
			defaultConfigurationIsVisible = 0;
			defaultConfigurationName = Release;
		};
		0551209519F5506000ED3B74 /* Build configuration list for PBXNativeTarget "BlueCapKit" */ = {
			isa = XCConfigurationList;
			buildConfigurations = (
				0551209619F5506000ED3B74 /* Debug */,
				0551209719F5506000ED3B74 /* Release */,
			);
			defaultConfigurationIsVisible = 0;
			defaultConfigurationName = Release;
		};
		0551209819F5506000ED3B74 /* Build configuration list for PBXNativeTarget "BlueCapKitTests" */ = {
			isa = XCConfigurationList;
			buildConfigurations = (
				0551209919F5506000ED3B74 /* Debug */,
				0551209A19F5506000ED3B74 /* Release */,
			);
			defaultConfigurationIsVisible = 0;
			defaultConfigurationName = Release;
		};
/* End XCConfigurationList section */
	};
	rootObject = 0551207919F5506000ED3B74 /* Project object */;
}<|MERGE_RESOLUTION|>--- conflicted
+++ resolved
@@ -514,12 +514,8 @@
 				05D3B9451A2BA162008E794E /* DoubleExtensions.swift in Sources */,
 				058BA8BD1B139135005CF0FE /* SimpleFutures.swift in Sources */,
 				055120E319F5513700ED3B74 /* UInt16Extensions.swift in Sources */,
-<<<<<<< HEAD
 				055120EA19F5513700ED3B74 /* BCServiceProfile.swift in Sources */,
-=======
 				4ED105C01C315C420034D5D2 /* UInt32Extensions.swift in Sources */,
-				055120EA19F5513700ED3B74 /* ServiceProfile.swift in Sources */,
->>>>>>> 06eb5b0d
 				055120EF19F5513700ED3B74 /* NordicProfiles.swift in Sources */,
 				05415F011C5929670005B68E /* FLLocationManager.swift in Sources */,
 				055120F119F5513700ED3B74 /* TISensorTagServiceProfiles.swift in Sources */,
